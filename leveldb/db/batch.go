// Copyright (c) 2012, Suryandaru Triandana <syndtr@gmail.com>
// All rights reserved.
//
// Use of this source code is governed by a BSD-style license that can be
// found in the LICENSE file.

// This LevelDB Go implementation is based on LevelDB C++ implementation.
// Which contains the following header:
//   Copyright (c) 2011 The LevelDB Authors. All rights reserved.
//   Use of this source code is governed by a BSD-style license that can be
//   found in the LEVELDBCPP_LICENSE file. See the LEVELDBCPP_AUTHORS file
//   for names of contributors.

package db

import (
	"encoding/binary"
<<<<<<< HEAD
	"github.com/syndtr/goleveldb/leveldb/errors"
	"github.com/syndtr/goleveldb/leveldb/memdb"
=======

	"leveldb/errors"
	"leveldb/memdb"
>>>>>>> a7e0161d
)

var (
	errBatchTooShort  = errors.ErrCorrupt("batch in too short")
	errBatchBadRecord = errors.ErrCorrupt("bad record in batch")
)

const kBatchHdrLen = 8 + 4

type batchReplay interface {
	put(key, value []byte, seq uint64)
	delete(key []byte, seq uint64)
}

// Batch represent a write batch.
type Batch struct {
	buf  []byte
	rLen int
	seq  uint64
	sync bool
}

func (b *Batch) grow(n int) {
	off := len(b.buf)
	if off == 0 {
		// include headers
		off = kBatchHdrLen
		n += off
	}
	if cap(b.buf)-off >= n {
		return
	}
	buf := make([]byte, 2*cap(b.buf)+n)
	copy(buf, b.buf)
	b.buf = buf[:off]
}

func (b *Batch) appendRec(t vType, key, value []byte) {
	n := 1 + binary.MaxVarintLen32 + len(key)
	if t == tVal {
		n += binary.MaxVarintLen32 + len(value)
	}
	b.grow(n)
	off := len(b.buf)
	buf := b.buf[:off+n]
	buf[off] = byte(t)
	off += 1
	off += binary.PutUvarint(buf[off:], uint64(len(key)))
	copy(buf[off:], key)
	off += len(key)
	if t == tVal {
		off += binary.PutUvarint(buf[off:], uint64(len(value)))
		copy(buf[off:], value)
		off += len(value)
	}
	b.buf = buf[:off]
}

// Put put given key/value to the batch for insert operation.
func (b *Batch) Put(key, value []byte) {
	b.appendRec(tVal, key, value)
	b.rLen++
}

// Delete put given key to the batch for delete operation.
func (b *Batch) Delete(key []byte) {
	b.appendRec(tDel, key, nil)
	b.rLen++
}

// Reset reset contents of the batch.
func (b *Batch) Reset() {
	b.buf = nil
	b.seq = 0
	b.rLen = 0
	b.sync = false
}

func (b *Batch) init(sync bool) {
	b.sync = sync
}

func (b *Batch) put(key, value []byte, seq uint64) {
	if b.rLen == 0 {
		b.seq = seq
	}
	b.Put(key, value)
}

func (b *Batch) delete(key []byte, seq uint64) {
	if b.rLen == 0 {
		b.seq = seq
	}
	b.Delete(key)
}

func (b *Batch) append(p *Batch) {
	if p.rLen > 0 {
		b.grow(len(p.buf) - kBatchHdrLen)
		b.buf = append(b.buf, p.buf...)
	}
	if p.sync {
		b.sync = true
	}
}

func (b *Batch) len() int {
	return b.rLen
}

func (b *Batch) size() int {
	return len(b.buf)
}

func (b *Batch) encode() []byte {
	b.grow(0)
	binary.LittleEndian.PutUint64(b.buf, b.seq)
	binary.LittleEndian.PutUint32(b.buf[8:], uint32(b.rLen))

	return b.buf
}

func (b *Batch) decode(buf []byte) error {
	if len(buf) < kBatchHdrLen {
		return errBatchTooShort
	}

	b.seq = binary.LittleEndian.Uint64(buf)
	b.rLen = int(binary.LittleEndian.Uint32(buf[8:]))
	b.buf = buf

	return nil
}

func (b *Batch) decodeRec(f func(i int, t vType, key, value []byte)) error {
	off := kBatchHdrLen
	for i := 0; i < b.rLen; i++ {
		if off >= len(b.buf) {
			return errors.ErrCorrupt("invalid batch record length")
		}

		t := vType(b.buf[off])
		if t > tVal {
			return errors.ErrCorrupt("invalid batch record type in batch")
		}
		off += 1

		x, n := binary.Uvarint(b.buf[off:])
		off += n
		if n <= 0 || off+int(x) > len(b.buf) {
			return errBatchBadRecord
		}
		key := b.buf[off : off+int(x)]
		off += int(x)

		var value []byte
		if t == tVal {
			x, n := binary.Uvarint(b.buf[off:])
			off += n
			if n <= 0 || off+int(x) > len(b.buf) {
				return errBatchBadRecord
			}
			value = b.buf[off : off+int(x)]
			off += int(x)
		}

		f(i, t, key, value)
	}

	return nil
}

func (b *Batch) replay(to batchReplay) error {
	return b.decodeRec(func(i int, t vType, key, value []byte) {
		switch t {
		case tVal:
			to.put(key, value, b.seq+uint64(i))
		case tDel:
			to.delete(key, b.seq+uint64(i))
		}
	})
}

func (b *Batch) memReplay(to *memdb.DB) error {
	return b.decodeRec(func(i int, t vType, key, value []byte) {
		ikey := newIKey(key, b.seq+uint64(i), t)
		to.Put(ikey, value)
	})
}

func (b *Batch) revertMemReplay(to *memdb.DB) error {
	return b.decodeRec(func(i int, t vType, key, value []byte) {
		ikey := newIKey(key, b.seq+uint64(i), t)
		to.Remove(ikey)
	})
}<|MERGE_RESOLUTION|>--- conflicted
+++ resolved
@@ -15,14 +15,9 @@
 
 import (
 	"encoding/binary"
-<<<<<<< HEAD
+
 	"github.com/syndtr/goleveldb/leveldb/errors"
 	"github.com/syndtr/goleveldb/leveldb/memdb"
-=======
-
-	"leveldb/errors"
-	"leveldb/memdb"
->>>>>>> a7e0161d
 )
 
 var (
